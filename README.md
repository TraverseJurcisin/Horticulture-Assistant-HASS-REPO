--- conflicted
+++ resolved
@@ -157,13 +157,7 @@
 - **Dynamic Tags**: Tag plants (e.g. `"blueberry"`, `"fruiting"`) to generate grouped dashboards.
 - **Nutrient Mix Helper**: The `recommend_nutrient_mix` function computes exact
   fertilizer grams needed to hit N/P/K targets using the built-in purity data.
-<<<<<<< HEAD
-- **Water Quality Rating**: `classify_water_quality` quickly labels irrigation
-  water as good, fair or poor based on ion thresholds.
-=======
-- **Nutrient Score**: Use `score_nutrient_levels` to grade solution tests on a
-  0‑100 scale for quick diagnostics.
->>>>>>> 3aaa99b6
+
 
 ### Automation Blueprint Guide
 To start quickly, copy `plant_monitoring.yaml` from `blueprints/automation/` into `<config>/blueprints/automation/>` and create a new automation in Home Assistant.
