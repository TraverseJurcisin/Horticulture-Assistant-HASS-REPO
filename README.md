--- conflicted
+++ resolved
@@ -49,31 +49,6 @@
 - Irrigation and fertigation switches with approval queues
 
 ### Data & Analytics
-<<<<<<< HEAD
-- Nutrient guidelines and fertilizer purity lookups
-- Root zone utilities and ET based irrigation helpers
-- Tagging system for grouped analytics and dashboards
-- Yield tracking with InfluxDB/Grafana integrations
-
-### Reference Datasets
-- VPD, dew point and heat index calculations
-=======
-- Built-in nutrient guidelines and fertilizer purity data
-- Quick lookup of fertilizer product details for automation
-- Root zone and water balance utilities for irrigation planning
-- New helper to calculate irrigation interval based on ET rates
-- Calculate nutrient surpluses or deficits per growth stage
-- Compute balanced NPK ratios for fertilizer planning
-- Yield tracking with integration to InfluxDB and Grafana
-- Tagging system to group plants for aggregated analytics
-
-### Reference Datasets
-- Environment guidelines with VPD calculations
-- Dew point and climate optimization helpers
-- Heat index computation for warm climates
-- Consolidated environment metrics helper for VPD, dew point and heat index
-- Helper to calculate humidity setpoints from a target VPD
->>>>>>> 7b96bd48
 - Disease and pest treatment recommendations
 - Example crop profiles for strawberries, basil, spinach and more
 
