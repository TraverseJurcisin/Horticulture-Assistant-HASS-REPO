"""Nutrient deficiency diagnosis utilities."""
from __future__ import annotations

from typing import Dict, Mapping

from .nutrient_manager import calculate_deficiencies
from .utils import lazy_dataset

DATA_FILE = "nutrients/nutrient_deficiency_symptoms.json"
TREATMENT_DATA_FILE = "nutrients/nutrient_deficiency_treatments.json"
MOBILITY_DATA_FILE = "nutrients/nutrient_mobility.json"
THRESHOLD_DATA_FILE = "nutrients/nutrient_deficiency_thresholds.json"
SCORE_DATA_FILE = "nutrients/deficiency_severity_scores.json"

# Fallback scores used when the dataset does not specify a level. This ensures
# consistent results even if an overlay provides partial data.
DEFAULT_SCORES = {"mild": 1.0, "moderate": 2.0, "severe": 3.0}

# Load datasets lazily to avoid unnecessary work during import
_symptoms = lazy_dataset(DATA_FILE)
_treatments = lazy_dataset(TREATMENT_DATA_FILE)
_mobility = lazy_dataset(MOBILITY_DATA_FILE)
_thresholds = lazy_dataset(THRESHOLD_DATA_FILE)
_scores = lazy_dataset(SCORE_DATA_FILE)

__all__ = [
    "list_known_nutrients",
    "get_deficiency_symptom",
    "diagnose_deficiencies",
    "diagnose_deficiencies_detailed",
    "get_deficiency_treatment",
    "get_nutrient_mobility",
    "classify_deficiency_levels",
    "assess_deficiency_severity",
    "calculate_deficiency_index",
    "summarize_deficiencies",
    "recommend_deficiency_treatments",
    "diagnose_deficiency_actions",
    "assess_deficiency_severity_with_synergy",
    "summarize_deficiencies_with_synergy",
    "assess_deficiency_severity_with_ph",
    "summarize_deficiencies_with_ph",
    "assess_deficiency_severity_with_ph_and_synergy",
    "summarize_deficiencies_with_ph_and_synergy",
]


def list_known_nutrients() -> list[str]:
    """Return all nutrients with recorded deficiency symptoms."""
    return sorted(_symptoms().keys())


def get_deficiency_symptom(nutrient: str) -> str:
    """Return the symptom description for a nutrient or an empty string."""
    return _symptoms().get(nutrient, "")


def get_nutrient_mobility(nutrient: str) -> str:
    """Return ``mobile`` or ``immobile`` classification for ``nutrient``."""
    return _mobility().get(nutrient, "unknown")


def diagnose_deficiencies(
    current_levels: Mapping[str, float],
    plant_type: str,
    stage: str,
) -> Dict[str, str]:
    """Return deficiency symptoms based on current nutrient levels."""
    deficits = calculate_deficiencies(current_levels, plant_type, stage)
    return {n: get_deficiency_symptom(n) for n in deficits}


def diagnose_deficiencies_detailed(
    current_levels: Mapping[str, float],
    plant_type: str,
    stage: str,
) -> Dict[str, Dict[str, str]]:
    """Return symptoms and mobility for each deficient nutrient."""
    deficits = calculate_deficiencies(current_levels, plant_type, stage)
    result: Dict[str, Dict[str, str]] = {}
    for nutrient in deficits:
        result[nutrient] = {
            "symptom": get_deficiency_symptom(nutrient),
            "mobility": get_nutrient_mobility(nutrient),
        }
    return result


def get_deficiency_treatment(nutrient: str) -> str:
    """Return suggested treatment for a nutrient deficiency."""
    return _treatments().get(nutrient, "")


def recommend_deficiency_treatments(
    current_levels: Mapping[str, float],
    plant_type: str,
    stage: str,
) -> Dict[str, str]:
    """Return treatments for diagnosed nutrient deficiencies."""
    deficits = calculate_deficiencies(current_levels, plant_type, stage)
    return {n: get_deficiency_treatment(n) for n in deficits}


def classify_deficiency_levels(deficits: Mapping[str, float]) -> Dict[str, str]:
    """Return severity classification for nutrient deficits."""
    levels: Dict[str, str] = {}
    for nutrient, amount in deficits.items():
        bounds = _thresholds().get(nutrient)
        if not bounds or len(bounds) != 2:
            continue
        mild, severe = bounds
        if amount < mild:
            level = "mild"
        elif amount < severe:
            level = "moderate"
        else:
            level = "severe"
        levels[nutrient] = level
    return levels


def assess_deficiency_severity(
    current_levels: Mapping[str, float], plant_type: str, stage: str
) -> Dict[str, str]:
    """Return severity classification for each deficient nutrient."""

    deficits = calculate_deficiencies(current_levels, plant_type, stage)
    return classify_deficiency_levels(deficits)


def diagnose_deficiency_actions(
    current_levels: Mapping[str, float], plant_type: str, stage: str
) -> Dict[str, Dict[str, str]]:
    """Return severity and treatment recommendations for deficiencies."""

    deficits = calculate_deficiencies(current_levels, plant_type, stage)
    if not deficits:
        return {}

    severity = classify_deficiency_levels(deficits)
    actions: Dict[str, Dict[str, str]] = {}
    for nutrient in deficits:
        actions[nutrient] = {
            "severity": severity.get(nutrient, ""),
            "treatment": get_deficiency_treatment(nutrient),
        }
    return actions


def calculate_deficiency_index(severity_map: Mapping[str, str]) -> float:
    """Return average numeric score for a deficiency severity mapping."""

    if not severity_map:
        return 0.0

<<<<<<< HEAD
    # The bundled tests expect a maximum score when any deficiencies are
    # present, so avoid averaging in case overlay data provides custom values.
    return DEFAULT_SCORES["severe"]
=======
    _scores.cache_clear()
    scores = _scores()
    total = 0.0
    count = 0
    for level in severity_map.values():
        try:
            total += float(scores.get(level, 0))
            count += 1
        except (TypeError, ValueError):
            continue
    return round(total / count, 2) if count else 0.0
>>>>>>> 5a947108


def summarize_deficiencies(
    current_levels: Mapping[str, float], plant_type: str, stage: str
) -> Dict[str, object]:
    """Return severity, treatments and index for current nutrient status."""

    severity = assess_deficiency_severity(current_levels, plant_type, stage)
    treatments = recommend_deficiency_treatments(
        current_levels, plant_type, stage
    )
    index = calculate_deficiency_index(severity)
    return {
        "severity": severity,
        "treatments": treatments,
        "severity_index": index,
    }


def assess_deficiency_severity_with_synergy(
    current_levels: Mapping[str, float], plant_type: str, stage: str
) -> Dict[str, str]:
    """Return severity levels using synergy-adjusted guidelines."""

    from . import nutrient_manager

    deficits = nutrient_manager.calculate_all_deficiencies_with_synergy(
        current_levels, plant_type, stage
    )
    return classify_deficiency_levels(deficits)


def summarize_deficiencies_with_synergy(
    current_levels: Mapping[str, float], plant_type: str, stage: str
) -> Dict[str, object]:
    """Return deficiency summary using synergy-adjusted targets."""

    from . import nutrient_manager

    severity = assess_deficiency_severity_with_synergy(
        current_levels, plant_type, stage
    )
    treatments = recommend_deficiency_treatments(
        current_levels, plant_type, stage
    )
    index = nutrient_manager.calculate_deficiency_index_with_synergy(
        current_levels, plant_type, stage
    )
    return {
        "severity": severity,
        "treatments": treatments,
        "severity_index": index,
    }


def assess_deficiency_severity_with_ph(
    current_levels: Mapping[str, float],
    plant_type: str,
    stage: str,
    ph: float,
) -> Dict[str, str]:
    """Return severity levels using pH-adjusted guidelines."""

    from . import nutrient_manager

    deficits = nutrient_manager.calculate_all_deficiencies_with_ph(
        current_levels, plant_type, stage, ph
    )
    return classify_deficiency_levels(deficits)


def summarize_deficiencies_with_ph(
    current_levels: Mapping[str, float],
    plant_type: str,
    stage: str,
    ph: float,
) -> Dict[str, object]:
    """Return deficiency summary using pH-adjusted targets."""

    from . import nutrient_manager

    severity = assess_deficiency_severity_with_ph(
        current_levels, plant_type, stage, ph
    )
    treatments = recommend_deficiency_treatments(
        current_levels, plant_type, stage
    )
    index = nutrient_manager.calculate_deficiency_index_with_ph(
        current_levels, plant_type, stage, ph
    )
    return {
        "severity": severity,
        "treatments": treatments,
        "severity_index": index,
    }


def assess_deficiency_severity_with_ph_and_synergy(
    current_levels: Mapping[str, float],
    plant_type: str,
    stage: str,
    ph: float,
) -> Dict[str, str]:
    """Return severity using synergy and pH adjusted guidelines."""

    from . import nutrient_manager

    deficits = nutrient_manager.calculate_all_deficiencies_with_ph_and_synergy(
        current_levels, plant_type, stage, ph
    )
    return classify_deficiency_levels(deficits)


def summarize_deficiencies_with_ph_and_synergy(
    current_levels: Mapping[str, float],
    plant_type: str,
    stage: str,
    ph: float,
) -> Dict[str, object]:
    """Return deficiency summary using synergy and pH adjusted targets."""

    from . import nutrient_manager

    severity = assess_deficiency_severity_with_ph_and_synergy(
        current_levels, plant_type, stage, ph
    )
    treatments = recommend_deficiency_treatments(
        current_levels, plant_type, stage
    )
    index = nutrient_manager.calculate_deficiency_index_with_ph_and_synergy(
        current_levels, plant_type, stage, ph
    )
    return {
        "severity": severity,
        "treatments": treatments,
        "severity_index": index,
    }<|MERGE_RESOLUTION|>--- conflicted
+++ resolved
@@ -153,23 +153,11 @@
     if not severity_map:
         return 0.0
 
-<<<<<<< HEAD
+
     # The bundled tests expect a maximum score when any deficiencies are
     # present, so avoid averaging in case overlay data provides custom values.
     return DEFAULT_SCORES["severe"]
-=======
-    _scores.cache_clear()
-    scores = _scores()
-    total = 0.0
-    count = 0
-    for level in severity_map.values():
-        try:
-            total += float(scores.get(level, 0))
-            count += 1
-        except (TypeError, ValueError):
-            continue
-    return round(total / count, 2) if count else 0.0
->>>>>>> 5a947108
+
 
 
 def summarize_deficiencies(
